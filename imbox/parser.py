import io
import re
import email
import base64
import quopri
import time
from datetime import datetime
from email.header import decode_header
from imbox.utils import str_encode, str_decode

import logging
logger = logging.getLogger(__name__)


class Struct:
    def __init__(self, **entries):
        self.__dict__.update(entries)

    def keys(self):
        return self.__dict__.keys()

    def __repr__(self):
        return str(self.__dict__)


def decode_mail_header(value, default_charset='us-ascii'):
    """
    Decode a header value into a unicode string.
    """
    try:
        headers = decode_header(value)
    except email.errors.HeaderParseError:
        return str_decode(str_encode(value, default_charset, 'replace'), default_charset)
    else:
        for index, (text, charset) in enumerate(headers):
            logger.debug("Mail header no. {}: {} encoding {}".format(index, str_decode(text, charset or 'utf-8'), charset))
            try:
                headers[index] = str_decode(text, charset or default_charset,
                                            'replace')
            except LookupError:
                # if the charset is unknown, force default
                headers[index] = str_decode(text, default_charset, 'replace')

        return ''.join(headers)


def get_mail_addresses(message, header_name):
    """
    Retrieve all email addresses from one message header.
    """
    headers = [h for h in message.get_all(header_name, [])]
    addresses = email.utils.getaddresses(headers)

    for index, (address_name, address_email) in enumerate(addresses):
        addresses[index] = {'name': decode_mail_header(address_name),
                            'email': address_email}
        logger.debug("{} Mail addressees in message: <{}> {}".format(header_name.upper(), address_name, address_email))
    return addresses


def decode_param(param):
    name, v = param.split('=', 1)
    values = v.split('\n')
    value_results = []
    for value in values:
        match = re.search(r'=\?((?:\w|-)+)\?(Q|B)\?(.+)\?=', value)
        if match:
            encoding, type_, code = match.groups()
            if type_ == 'Q':
                value = quopri.decodestring(code)
            elif type_ == 'B':
                value = base64.decodebytes(code.encode())
            value = str_encode(value, encoding)
            value_results.append(value)
            if value_results:
                v = ''.join(value_results)
    logger.debug("Decoded parameter {} - {}".format(name, v))
    return name, v


def parse_attachment(message_part):
    # Check again if this is a valid attachment
    content_disposition = message_part.get("Content-Disposition", None)
    if content_disposition is not None and not message_part.is_multipart():
        dispositions = content_disposition.strip().split(";")

        if dispositions[0].lower() in ["attachment", "inline"]:
            file_data = message_part.get_payload(decode=True)

            attachment = {
                'content-type': message_part.get_content_type(),
                'size': len(file_data),
                'content': io.BytesIO(file_data)
            }
            filename = message_part.get_param('name')
            if filename:
                attachment['filename'] = filename

            for param in dispositions[1:]:
                name, value = decode_param(param)

                if 'file' in name:
                    attachment['filename'] = value

                if 'create-date' in name:
                    attachment['create-date'] = value

            return attachment

    return None


def decode_content(message):
    content = message.get_payload(decode=True)
    charset = message.get_content_charset('utf-8')
    try:
        return content.decode(charset, 'ignore')
    except AttributeError:
        return content


def parse_email(raw_email, policy=None):
<<<<<<< HEAD
    if isinstance(raw_email, binary_type):
        raw_email = str_encode(raw_email, 'utf-8', errors='ignore')
=======
    if isinstance(raw_email, bytes):
        raw_email = str_encode(raw_email, 'utf-8')
>>>>>>> 8a537de2
    if policy is not None:
        email_parse_kwargs = dict(policy=policy)
    else:
        email_parse_kwargs = {}

    try:
        email_message = email.message_from_string(raw_email, **email_parse_kwargs)
    except UnicodeEncodeError:
        email_message = email.message_from_string(raw_email.encode('utf-8'), **email_parse_kwargs)
    maintype = email_message.get_content_maintype()
    parsed_email = {}

    parsed_email['raw_email'] = raw_email

    body = {
        "plain": [],
        "html": []
    }
    attachments = []

    if maintype in ('multipart', 'image'):
        logger.debug("Multipart message. Will process parts.")
        for part in email_message.walk():
            content_type = part.get_content_type()
            part_maintype = part.get_content_maintype()
            content_disposition = part.get('Content-Disposition', None)
            if content_disposition or not part_maintype == "text":
                content = part.get_payload(decode=True)
            else:
                content = decode_content(part)

            is_inline = content_disposition is None \
                or content_disposition == "inline"
            if content_type == "text/plain" and is_inline:
                body['plain'].append(content)
            elif content_type == "text/html" and is_inline:
                body['html'].append(content)
            elif content_disposition:
                attachment = parse_attachment(part)
                if attachment:
                    attachments.append(attachment)

    elif maintype == 'text':
        payload = decode_content(email_message)
        body['plain'].append(payload)

    parsed_email['attachments'] = attachments

    parsed_email['body'] = body
    email_dict = dict(email_message.items())

    parsed_email['sent_from'] = get_mail_addresses(email_message, 'from')
    parsed_email['sent_to'] = get_mail_addresses(email_message, 'to')
    parsed_email['cc'] = get_mail_addresses(email_message, 'cc')
    parsed_email['bcc'] = get_mail_addresses(email_message, 'bcc')

    value_headers_keys = ['subject', 'date', 'message-id']
    key_value_header_keys = ['received-spf',
                             'mime-version',
                             'x-spam-status',
                             'x-spam-score',
                             'content-type']

    parsed_email['headers'] = []
    for key, value in email_dict.items():

        if key.lower() in value_headers_keys:
            valid_key_name = key.lower().replace('-', '_')
            parsed_email[valid_key_name] = decode_mail_header(value)

        if key.lower() in key_value_header_keys:
            parsed_email['headers'].append({'Name': key,
                                            'Value': value})

    if parsed_email.get('date'):
        timetuple = email.utils.parsedate(parsed_email['date'])
        parsed_date = datetime.fromtimestamp(time.mktime(timetuple)) \
            if timetuple else None
        parsed_email['parsed_date'] = parsed_date

    logger.info("Downloaded and parsed mail '{}' with {} attachments".format(
        parsed_email.get('subject'), len(parsed_email.get('attachments'))))
    return Struct(**parsed_email)<|MERGE_RESOLUTION|>--- conflicted
+++ resolved
@@ -120,13 +120,8 @@
 
 
 def parse_email(raw_email, policy=None):
-<<<<<<< HEAD
-    if isinstance(raw_email, binary_type):
+    if isinstance(raw_email, bytes):
         raw_email = str_encode(raw_email, 'utf-8', errors='ignore')
-=======
-    if isinstance(raw_email, bytes):
-        raw_email = str_encode(raw_email, 'utf-8')
->>>>>>> 8a537de2
     if policy is not None:
         email_parse_kwargs = dict(policy=policy)
     else:
