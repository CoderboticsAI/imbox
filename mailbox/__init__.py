import email
from mailbox.imap import ImapTransport
from mailbox.parser import get_mail_addresses, decode_mail_header


class Struct(object):
	def __init__(self, **entries):
		self.__dict__.update(entries)

	def keys(self):
		return self.__dict__.keys()

	def __repr__(self):
		return str(self.__dict__)


class MailBox(object):

	def __init__(self, hostname, username=None, password=None, ssl=True):

		server = ImapTransport(hostname, ssl=ssl)
		self.connection = server.connect(username, password)


	def parse_email(self, raw_email):
		parsed_email = {}

		email_message = email.message_from_string(raw_email)
		maintype = email_message.get_content_maintype()

		text_body = []
		
		if maintype == 'multipart':
			for part in email_message.walk():       
				if part.get_content_type() == "text/plain":
					text_body.append(part.get_payload(decode=True))
		elif maintype == 'text':
			text_body.append(email_message.get_payload(decode=True))

		parsed_email['text_body'] = text_body

		email_dict = dict(email_message.items())

<<<<<<< HEAD
		parsed_email['sent_from'] = get_mail_addresses(email_message, 'from')
		parsed_email['sent_to'] = get_mail_addresses(email_message, 'to')
=======
		from_dict = {}
		from_ = email.utils.parseaddr(email_dict['From'])
		if len(from_) == 2:
			from_dict = {'Name': from_[0], 'Email': from_[1]}

		to_dict = {}
		to_ =  email.utils.parseaddr(email_dict['To'])
		if len(to_) == 2:
			to_dict = {'Name': to_[0], 'Email': to_[1]}

		subject = email_dict.get('Subject', None)
		date = email_dict.get('Date', None)
		message_id = email_dict.get('Message-ID', None)

		# Get the headers
		headers = []
		headers_keys = ['Received-SPF', 
						'MIME-Version',
						'X-Spam-Status',
						'X-Spam-Score']

		for key in headers_keys:
			header_value = email_dict.get(key)

			if header_value:
				headers.append({'Name': key,
					'Value': header_value})

		return {
			'MessageID': message_id,
			'From': from_dict,
			'To': to_dict, 
			'Subject': subject,
			'Date': date,
			'TextBody': text_body,
			'Headers': headers
		}
>>>>>>> c7f1adf5

		value_headers_keys = ['Subject', 'Date','Message-ID']
		key_value_header_keys = ['Received-SPF', 
								'MIME-Version',
								'X-Spam-Status',
								'X-Spam-Score',
								'Content-Type']

		parsed_email['headers'] = []
		for key, value in email_dict.iteritems():
			
			if key in value_headers_keys:
				valid_key_name = key.lower()
				parsed_email[valid_key_name] = decode_mail_header(value)
			
			if key in key_value_header_keys:
				parsed_email['headers'].append({'Name': key,
					'Value': value})

		return Struct(**parsed_email)

	def fetch_by_uid(self, uid):
		message, data = self.connection.uid('fetch', uid, '(BODY.PEEK[])') # Don't mark the messages as read
		raw_email = data[0][1]

		email_object = self.parse_email(raw_email)

		return email_object

	def fetch_list(self, data):
		uid_list = data[0].split()

		for uid in uid_list:
			yield self.fetch_by_uid(uid)

	def messages(self, *args, **kwargs):

		query = "ALL"

		# Parse keyword arguments 
		unread = kwargs.get('unread', False)
		folder = kwargs.get('folder', False)
		sent_from = kwargs.get('sent_from', False)
		sent_to = kwargs.get('sent_to', False)

		if unread != False:
			query = "UNSEEN"

		message, data = self.connection.uid('search', None, query)

		return self.fetch_list(data)
		<|MERGE_RESOLUTION|>--- conflicted
+++ resolved
@@ -41,48 +41,9 @@
 
 		email_dict = dict(email_message.items())
 
-<<<<<<< HEAD
 		parsed_email['sent_from'] = get_mail_addresses(email_message, 'from')
 		parsed_email['sent_to'] = get_mail_addresses(email_message, 'to')
-=======
-		from_dict = {}
-		from_ = email.utils.parseaddr(email_dict['From'])
-		if len(from_) == 2:
-			from_dict = {'Name': from_[0], 'Email': from_[1]}
 
-		to_dict = {}
-		to_ =  email.utils.parseaddr(email_dict['To'])
-		if len(to_) == 2:
-			to_dict = {'Name': to_[0], 'Email': to_[1]}
-
-		subject = email_dict.get('Subject', None)
-		date = email_dict.get('Date', None)
-		message_id = email_dict.get('Message-ID', None)
-
-		# Get the headers
-		headers = []
-		headers_keys = ['Received-SPF', 
-						'MIME-Version',
-						'X-Spam-Status',
-						'X-Spam-Score']
-
-		for key in headers_keys:
-			header_value = email_dict.get(key)
-
-			if header_value:
-				headers.append({'Name': key,
-					'Value': header_value})
-
-		return {
-			'MessageID': message_id,
-			'From': from_dict,
-			'To': to_dict, 
-			'Subject': subject,
-			'Date': date,
-			'TextBody': text_body,
-			'Headers': headers
-		}
->>>>>>> c7f1adf5
 
 		value_headers_keys = ['Subject', 'Date','Message-ID']
 		key_value_header_keys = ['Received-SPF', 
